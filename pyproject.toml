--- conflicted
+++ resolved
@@ -1,10 +1,6 @@
 [tool.poetry]
 name = "ecs_composex"
-<<<<<<< HEAD
 version = "0.23.0.a0"
-=======
-version = "0.22.7"
->>>>>>> 95a3e797
 description = "Manage, Configure and Deploy your services and AWS services and applications from your docker-compose definition"
 authors = ["John Preston <john@compose-x.io>"]
 maintainers = ["John Preston <john@compose-x.io>"]
@@ -85,12 +81,7 @@
 github_url = "https://github.com/compose-x/ecs_composex"
 
 [tool.tbump.version]
-<<<<<<< HEAD
 current = "0.23.0.a0"
-=======
-current = "0.22.7"
->>>>>>> 95a3e797
-
 regex = '''
   (?P<major>\d+)
   \.
