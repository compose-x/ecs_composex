--- conflicted
+++ resolved
@@ -3,11 +3,8 @@
 env:
   variables:
     KNOWN_BUCKET: lambda-dev-eu-west-1
-<<<<<<< HEAD
     OUTPUT_FOLDER: /tmp/outputs
-=======
   git-credential-helper: yes
->>>>>>> 639c9dc3
 
 phases:
   install:
@@ -22,7 +19,6 @@
     commands:
       - make test
       - make test-all
-<<<<<<< HEAD
       - mkdir -p ${OUTPUT_FOLDER}
 
   build:
@@ -34,22 +30,4 @@
   files:
     - '**/*'
   base-directory: /tmp/outputs
-  discard-paths: no
-=======
-
-  build:
-    commands:
-      - export PATH=$PATH:/root/.pyenv/versions/3.8.1/bin
-      - ecs_composex-vpc -o outputs/vpc_standalone.yml
-      - ecs_composex-vpc -f tests/services_with_queues.yml -o outputs/vpc_standalone_with_input.yml
-      - ecs_composex-compute -o outputs/compute_standalone.yml
-      - ecs_composex-compute -f tests/services_with_queues.yml -o outputs/compute_standalone_with_input.yml
-      - ecs_composex --create-vpc --create-cluster -f tests/services_with_queues.yml -o outputs/aio.yml
-
-artifacts:
-  files:
-    - '*.yml'
-    - '*.json'
-  base-directory: outputs
-  name: outputs
->>>>>>> 639c9dc3
+  discard-paths: no