--- conflicted
+++ resolved
@@ -61,30 +61,6 @@
         settings.compose_content[res_key][resource_name] = new_definition
 
 
-<<<<<<< HEAD
-def validate_service_definition(service):
-    """
-    Function to validate that the minimum required information is provided.
-
-    :param service:
-    :return:
-    """
-    variants = []
-    required_keys = ["name", "access"]
-    for key in required_keys:
-        variants.append(key.lower())
-        variants.append(key.title())
-    if not all(key in variants for key in service.keys()):
-        raise KeyError(
-            "Services definition must contain at least",
-            required_keys,
-            "Got",
-            service.keys(),
-        )
-
-
-=======
->>>>>>> f0d6635b
 def get_parameter_settings(resource, parameter):
     """
     Function to define a set of values for the purpose of exposing resources settings from their stack to another.
@@ -227,10 +203,6 @@
         for service in self.services:
             name_key = get_setting_key("name", service)
             access_key = get_setting_key("access", service)
-<<<<<<< HEAD
-            validate_service_definition(service)
-=======
->>>>>>> f0d6635b
             service_name = service[name_key]
             if service_name in settings.families and service_name not in [
                 f[0].name for f in self.families_targets
